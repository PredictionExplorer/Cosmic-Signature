--- conflicted
+++ resolved
@@ -7,31 +7,16 @@
 require("./tasks/cosmic-tasks.js");
 module.exports = {
 	solidity: {
-		// todo-1 When changing this, revisit Comment-202408026 and Comment-202408025.
+		// When changing this, remember to revisit Comment-202408026 and Comment-202408025.
 		version: "0.8.26",
 
 		settings: {
-<<<<<<< HEAD
 			// [Comment-202408026]
 			// By default, this is "paris".
 			// See https://hardhat.org/hardhat-runner/docs/config
 			// But we want this to be the latest with which Arbitrum is compatible.
 			// [/Comment-202408026]
 			evmVersion: "cancun",
-=======
-			evmVersion: "cancun",
-			// // [Comment-202408026]
-			// // By default, this is "paris".
-			// // See https://hardhat.org/hardhat-runner/docs/config
-			// // But we want this to be the latest with which Arbitrum is compatible.
-			// // Actually this change results in a half of tests failing, so let's leave it alone for now.
-			// // We probably need a newer version of Hardhat.
-			// // V. 2.22.7 is said to support "cancun".
-			// // todo-1 To be revisited.
-			// // todo-0 Should we address this issue sooner? Because we use the latest Solidity features.
-			// // [/Comment-202408026]
-			// evmVersion: "cancun",
->>>>>>> 3e3532d4
 
 			// Comment-202408025 applies.
 			optimizer: {

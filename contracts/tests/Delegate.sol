// SPDX-License-Identifier: CC0-1.0
pragma solidity 0.8.19;

import { CosmicGameConstants } from "../Constants.sol";
import { CosmicGame } from "../CosmicGame.sol";
import { CosmicToken } from "../CosmicToken.sol";
import { CosmicSignature } from "../CosmicSignature.sol";
import { RaffleWallet } from "../RaffleWallet.sol";
import { StakingWallet } from "../StakingWallet.sol";
import { MarketingWallet } from "../MarketingWallet.sol";
import { RandomWalkNFT } from "../RandomWalkNFT.sol";
import { BusinessLogic } from "../BusinessLogic.sol";

contract BLTest is BusinessLogic {
	uint256 public constant DEFAULT_INDEX = 11;
	uint256 public constant DEFAULT_VALUE = 111;
	address public constant DEFAULT_ADDRESS = 0x1111111111111111111111111111111111111111;

	function f0() external {
		lastBidType = CosmicGameConstants.BidType.CST;
	}
	function f1() external {
		usedRandomWalkNFTs[DEFAULT_INDEX] = true;
	}
	function f2() external {
		randomWalk = RandomWalkNFT(DEFAULT_ADDRESS);
	}
	function f3() external {
		bidPrice = DEFAULT_VALUE;
	}
	function f4() external {
		numETHBids = DEFAULT_VALUE;
	}
	function f5() external {
		lastBidder = DEFAULT_ADDRESS;
	}
	function f6() external {
		roundNum = DEFAULT_VALUE;
	}
	function f7() external {
		prizeTime = DEFAULT_VALUE;
	}
	function f8() external {
		activationTime = DEFAULT_VALUE;
	}
	function f9() external {
		initialSecondsUntilPrize = DEFAULT_VALUE;
	}
	function f10() external {
		raffleParticipants[DEFAULT_INDEX] = DEFAULT_ADDRESS;
	}
	function f11() external {
		numRaffleParticipants = DEFAULT_VALUE;
	}
	function f12() external {
		token = CosmicToken(DEFAULT_ADDRESS);
	}
	function f13() external {
		marketingWallet = MarketingWallet(DEFAULT_ADDRESS);
	}
	function f14() external {
		startingBidPriceCST = DEFAULT_VALUE;
	}
	function f15() external {
		lastCSTBidTime = DEFAULT_VALUE;
	}
	function f16() external {
		numCSTBids = DEFAULT_VALUE;
	}
	function f17() external {
		ETHToCSTBidRatio = DEFAULT_VALUE;
	}
	function f18() external {
		CSTAuctionLength = DEFAULT_VALUE;
	}
	function f19() external {
		nanoSecondsExtra = DEFAULT_VALUE;
	}
	function f20() external {
		timeIncrease = DEFAULT_VALUE;
	}
	function f21() external {
		priceIncrease = DEFAULT_VALUE;
	}
	function f22() external {
		timeoutClaimPrize = DEFAULT_VALUE;
	}
	function f23() external {
		charity = DEFAULT_ADDRESS;
	}
	function f24() external {
		initialBidAmountFraction = DEFAULT_VALUE;
	}
	function f25() external {
		prizePercentage = DEFAULT_VALUE;
	}
	function f26() external {
		charityPercentage = DEFAULT_VALUE;
	}
	function f27() external {
		rafflePercentage = DEFAULT_VALUE;
	}
	function f28() external {
		stakingPercentage = DEFAULT_VALUE;
	}
	function f29() external {
		numRaffleWinnersPerRound = DEFAULT_VALUE;
	}
	function f30() external {
		numRaffleNFTWinnersPerRound = DEFAULT_VALUE;
	}
	function f31() external {
		numHolderNFTWinnersPerRound = DEFAULT_VALUE;
	}
	function f32() external {
		winners[DEFAULT_INDEX] = DEFAULT_ADDRESS;
	}
	function f33() external {
		raffleEntropy = bytes32(bytes20(DEFAULT_ADDRESS));
	}
	function f34() external {
		raffleWallet = RaffleWallet(DEFAULT_ADDRESS);
	}
	function f35() external {
		stakingWallet = StakingWallet(DEFAULT_ADDRESS);
	}
	function f36() external {
		donatedNFTs[DEFAULT_INDEX].round = DEFAULT_VALUE;
	}
	function f37() external {
		numDonatedNFTs = DEFAULT_VALUE;
	}
	function f38() external {
		nft = CosmicSignature(DEFAULT_ADDRESS);
	}
	function f39() external {
		bLogic = BusinessLogic(DEFAULT_ADDRESS);
	}
	function f40() external {
		extraStorage[DEFAULT_INDEX] = DEFAULT_VALUE;
	}
}

contract CGTest is CosmicGame {
	function f0() external {
		(bool success, ) = address(bLogic).delegatecall(abi.encodeWithSelector(BLTest.f0.selector));
		require(success, "Delegate call execution failed.");
	}
	function f1() external {
		(bool success, ) = address(bLogic).delegatecall(abi.encodeWithSelector(BLTest.f1.selector));
		require(success, "Delegate call execution failed.");
	}
	function f2() external {
		(bool success, ) = address(bLogic).delegatecall(abi.encodeWithSelector(BLTest.f2.selector));
		require(success, "Delegate call execution failed.");
	}
	function f3() external {
		(bool success, ) = address(bLogic).delegatecall(abi.encodeWithSelector(BLTest.f3.selector));
		require(success, "Delegate call execution failed.");
	}
	function f4() external {
		(bool success, ) = address(bLogic).delegatecall(abi.encodeWithSelector(BLTest.f4.selector));
		require(success, "Delegate call execution failed.");
	}
	function f5() external {
		(bool success, ) = address(bLogic).delegatecall(abi.encodeWithSelector(BLTest.f5.selector));
		require(success, "Delegate call execution failed.");
	}
	function f6() external {
		(bool success, ) = address(bLogic).delegatecall(abi.encodeWithSelector(BLTest.f6.selector));
		require(success, "Delegate call execution failed.");
	}
	function f7() external {
		(bool success, ) = address(bLogic).delegatecall(abi.encodeWithSelector(BLTest.f7.selector));
		require(success, "Delegate call execution failed.");
	}
	function f8() external {
		(bool success, ) = address(bLogic).delegatecall(abi.encodeWithSelector(BLTest.f8.selector));
		require(success, "Delegate call execution failed.");
	}
	function f9() external {
		(bool success, ) = address(bLogic).delegatecall(abi.encodeWithSelector(BLTest.f9.selector));
		require(success, "Delegate call execution failed.");
	}
	function f10() external {
		(bool success, ) = address(bLogic).delegatecall(abi.encodeWithSelector(BLTest.f10.selector));
		require(success, "Delegate call execution failed.");
	}
	function f11() external {
		(bool success, ) = address(bLogic).delegatecall(abi.encodeWithSelector(BLTest.f11.selector));
		require(success, "Delegate call execution failed.");
	}
	function f12() external {
		(bool success, ) = address(bLogic).delegatecall(abi.encodeWithSelector(BLTest.f12.selector));
		require(success, "Delegate call execution failed.");
	}
	function f13() external {
		(bool success, ) = address(bLogic).delegatecall(abi.encodeWithSelector(BLTest.f13.selector));
		require(success, "Delegate call execution failed.");
	}
	function f14() external {
		(bool success, ) = address(bLogic).delegatecall(abi.encodeWithSelector(BLTest.f14.selector));
		require(success, "Delegate call execution failed.");
	}
	function f15() external {
		(bool success, ) = address(bLogic).delegatecall(abi.encodeWithSelector(BLTest.f15.selector));
		require(success, "Delegate call execution failed.");
	}
	function f16() external {
		(bool success, ) = address(bLogic).delegatecall(abi.encodeWithSelector(BLTest.f16.selector));
		require(success, "Delegate call execution failed.");
	}
	function f17() external {
		(bool success, ) = address(bLogic).delegatecall(abi.encodeWithSelector(BLTest.f17.selector));
		require(success, "Delegate call execution failed.");
	}
	function f18() external {
		(bool success, ) = address(bLogic).delegatecall(abi.encodeWithSelector(BLTest.f18.selector));
		require(success, "Delegate call execution failed.");
	}
	function f19() external {
		(bool success, ) = address(bLogic).delegatecall(abi.encodeWithSelector(BLTest.f19.selector));
		require(success, "Delegate call execution failed.");
	}
	function f20() external {
		(bool success, ) = address(bLogic).delegatecall(abi.encodeWithSelector(BLTest.f20.selector));
		require(success, "Delegate call execution failed.");
	}
	function f21() external {
		(bool success, ) = address(bLogic).delegatecall(abi.encodeWithSelector(BLTest.f21.selector));
		require(success, "Delegate call execution failed.");
	}
	function f22() external {
		(bool success, ) = address(bLogic).delegatecall(abi.encodeWithSelector(BLTest.f22.selector));
		require(success, "Delegate call execution failed.");
	}
	function f23() external {
		(bool success, ) = address(bLogic).delegatecall(abi.encodeWithSelector(BLTest.f23.selector));
		require(success, "Delegate call execution failed.");
	}
	function f24() external {
		(bool success, ) = address(bLogic).delegatecall(abi.encodeWithSelector(BLTest.f24.selector));
		require(success, "Delegate call execution failed.");
	}
	function f25() external {
		(bool success, ) = address(bLogic).delegatecall(abi.encodeWithSelector(BLTest.f25.selector));
		require(success, "Delegate call execution failed.");
	}
	function f26() external {
		(bool success, ) = address(bLogic).delegatecall(abi.encodeWithSelector(BLTest.f26.selector));
		require(success, "Delegate call execution failed.");
	}
	function f27() external {
		(bool success, ) = address(bLogic).delegatecall(abi.encodeWithSelector(BLTest.f27.selector));
		require(success, "Delegate call execution failed.");
	}
	function f28() external {
		(bool success, ) = address(bLogic).delegatecall(abi.encodeWithSelector(BLTest.f28.selector));
		require(success, "Delegate call execution failed.");
	}
	function f29() external {
		(bool success, ) = address(bLogic).delegatecall(abi.encodeWithSelector(BLTest.f29.selector));
		require(success, "Delegate call execution failed.");
	}
	function f30() external {
		(bool success, ) = address(bLogic).delegatecall(abi.encodeWithSelector(BLTest.f30.selector));
		require(success, "Delegate call execution failed.");
	}
	function f31() external {
		(bool success, ) = address(bLogic).delegatecall(abi.encodeWithSelector(BLTest.f31.selector));
		require(success, "Delegate call execution failed.");
	}
	function f32() external {
		(bool success, ) = address(bLogic).delegatecall(abi.encodeWithSelector(BLTest.f32.selector));
		require(success, "Delegate call execution failed.");
	}
	function f33() external {
		(bool success, ) = address(bLogic).delegatecall(abi.encodeWithSelector(BLTest.f33.selector));
		require(success, "Delegate call execution failed.");
	}
	function f34() external {
		(bool success, ) = address(bLogic).delegatecall(abi.encodeWithSelector(BLTest.f34.selector));
		require(success, "Delegate call execution failed.");
	}
	function f35() external {
		(bool success, ) = address(bLogic).delegatecall(abi.encodeWithSelector(BLTest.f35.selector));
		require(success, "Delegate call execution failed.");
	}
	function f36() external {
		(bool success, ) = address(bLogic).delegatecall(abi.encodeWithSelector(BLTest.f36.selector));
		require(success, "Delegate call execution failed.");
	}
	function f37() external {
		(bool success, ) = address(bLogic).delegatecall(abi.encodeWithSelector(BLTest.f37.selector));
		require(success, "Delegate call execution failed.");
	}
	function f38() external {
		(bool success, ) = address(bLogic).delegatecall(abi.encodeWithSelector(BLTest.f38.selector));
		require(success, "Delegate call execution failed.");
	}
	function f39() external {
		(bool success, ) = address(bLogic).delegatecall(abi.encodeWithSelector(BLTest.f39.selector));
		require(success, "Delegate call execution failed.");
	}
	function f40() external {
		(bool success, ) = address(bLogic).delegatecall(abi.encodeWithSelector(BLTest.f40.selector));
		require(success, "Delegate call execution failed.");
	}
<<<<<<< HEAD
=======
	function f41() external {
		(bool success, ) = address(bLogic).delegatecall(abi.encodeWithSelector(BLTest.f41.selector));
		require(success, "Delegate call execution failed.");
	}
}
contract LogicVers1 is BusinessLogic {
	// contract for testing upgradability of business logi
	function write() external {
		roundNum = 10001;	
		extraStorage[10001] = 10001;
	}
}
contract LogicVers2 is BusinessLogic {
	// contract for testing upgradability of business logic
	function write() external {
		roundNum = 10002;	
		extraStorage[10002] = 10002;
	}
}
contract CGVersions is CosmicGame {
	// contract for testing upgradability of business logic
	function write() external {
		(bool success, ) = address(bLogic).delegatecall(abi.encodeWithSelector(LogicVers1.write.selector));
		require(success, "Delegate call execution failed.");
	}
>>>>>>> e6030235
}<|MERGE_RESOLUTION|>--- conflicted
+++ resolved
@@ -306,12 +306,6 @@
 		(bool success, ) = address(bLogic).delegatecall(abi.encodeWithSelector(BLTest.f40.selector));
 		require(success, "Delegate call execution failed.");
 	}
-<<<<<<< HEAD
-=======
-	function f41() external {
-		(bool success, ) = address(bLogic).delegatecall(abi.encodeWithSelector(BLTest.f41.selector));
-		require(success, "Delegate call execution failed.");
-	}
 }
 contract LogicVers1 is BusinessLogic {
 	// contract for testing upgradability of business logi
@@ -333,5 +327,4 @@
 		(bool success, ) = address(bLogic).delegatecall(abi.encodeWithSelector(LogicVers1.write.selector));
 		require(success, "Delegate call execution failed.");
 	}
->>>>>>> e6030235
 }
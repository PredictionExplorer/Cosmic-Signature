--- conflicted
+++ resolved
@@ -482,23 +482,16 @@
 					timeToWait
 				)
 			);
-<<<<<<< HEAD
 			// todo-1 At this point, `lastBidder` equals '_msgSender()', right?
 			// todo-1 So it appears that we can unconditionally assign `winner = _msgSender();`
 			// todo-1 Or just eliminate the `winner` variable and instead call `_msgSender`, asuming the call will be inlined.
 			// todo-1 Is it more gas efficient to call `_msgSender()` than to read a state variable?
-=======
->>>>>>> 3e3532d4
 			winner = lastBidder;
 		} else {
 			winner = _msgSender();
 		}
 		_updateEnduranceChampion();
-<<<<<<< HEAD
 		
-=======
-
->>>>>>> 3e3532d4
 		// This prevents reentracy attack. todo: think about this more and make a better comment
 		// todo-1 But maybe implement locking of all `public` and `external` methods using a transient storage variable.
 		// todo-1 Then consider making this resetting at the very end in `_roundEndResets`.
